from datetime import datetime
from google.cloud import bigquery
from google.oauth2 import service_account
import streamlit as st
import pandas as pd
import json
import os
from typing import List, Dict, Tuple, Union, Optional, Callable, Any

<<<<<<< HEAD
=======
from config import GRANT_DATE

>>>>>>> bfd19f68
# allow for projects that might not have the same data as others to only visualize the plots that execute
def safe_execution(func: Callable, *args: Any) -> None:
    try:
        func(*args)
    except Exception:
        pass

# create a dictionary of the target grants to work with
def read_in_grants(grants_path: str) -> Dict[str, Dict[str, Union[str, List[str], Dict[str, Union[str, int]]]]]:
    clean_grants = {}
    with open(file=grants_path, mode="r") as f:
        grants = json.load(f)

    for project in grants:
        # creating a dictionary of desired format
        clean_grants[project['project_name']] = {
            "chain": project.get("chain", "N/A"),
            "pull_from_bigquery": project.get("pull_from_bigquery", False),
            "store_bq_datasets": project.get("store_bq_datasets", False),
            "live_streamlit_instance": project.get("live_streamlit_instance", False),
            "display_by_address": project.get("display_by_address", False),
            "grant_date": datetime.strptime(project["grant_date_str"], "%Y-%m-%d") if project.get("grant_date_str") not in [None, "N/A"] else None,
            "grant_date_str": project.get("grant_date_str", "N/A"),
            "token_conversion": project.get("token_conversion", "N/A"),
            "round": project.get("round", "N/A"),
            "cycle": project.get("cycle", "N/A"),
            "status": project.get("status", "N/A"),
            "proposal_link": project.get("proposal_link", "#"),
            "amount": project.get("amount", "N/A"),
            "meta": project.get("meta", {}),
            "relevant_metrics": project.get("relevant_metrics", {}),
            "relevant_dates": project.get("relevant_dates", {}),
            "relevant_chains": project.get("relevant_chains", []),
            "addresses": project.get("addresses", []),
            "project_name": project.get('project_name', "N/A")  # ensure name is stored
        }

    return clean_grants

# returns max(oldest transaction for the project, grant date - time since grant date)
<<<<<<< HEAD
def get_project_min_date_optimism(client: bigquery.Client, project_addresses: Tuple[str, ...], grant_date: datetime):
    from queries.optimism import query_transactions_min_date_optimism # to avoid circular import

=======
def get_project_min_date(client: bigquery.Client, project_addresses: Tuple[str, ...]):
    from queries import query_transactions_min_date # to avoid circular import
    
>>>>>>> bfd19f68
    # create a pre-grant date range equal to the post-grant date length
    time_since_interval = datetime.today() - grant_date
    min_start = grant_date - time_since_interval
    min_start_string = min_start.strftime('%Y-%m-%d')

    # determine the minimum date of a transaction from the dataset
    transactions_min_date = query_transactions_min_date_optimism(client=client, project_addresses=project_addresses, start_date=min_start_string)

    # ensure transactions_min_date is valid before comparison
    if transactions_min_date is not None:
        # determine the minimum start date we can use
        min_start = max(transactions_min_date, min_start)

    return min_start

# get all of the addresses relevant to the target project
def extract_addresses(project_dict: Dict[str, List[Dict[str, Dict[str, Union[str, int]]]]]) -> Tuple[Tuple[str, ...], List[Dict[str, Union[str, None]]]]:
    project_address_dict = project_dict['addresses']

    project_addresses = []
    for address in project_address_dict:
        current_address = list(address.keys())[0]
        tags = address[current_address]['tags']
        
        current_label = tuple(set(tags))

        project_addresses.append({'address':current_address, 'label':current_label})

    just_addresses = tuple(set([address['address'] for address in project_addresses]))

    return just_addresses, project_addresses

# read in a dictionary of projects mapped to their respective protocols
def read_in_defi_llama_protocols(path: str) -> Dict[str, Any]:
    with open(path, "r") as f:
        defi_llama_protocols = json.load(f)

    return defi_llama_protocols

# search for the target project and return the corresponding protocol
def return_protocol(defi_llama_protocols: Dict[str, Any], project: str) -> Optional[Any]:
    return defi_llama_protocols.get(project, None)

# connect to the bigquery client to begin querying
def connect_bq_client(service_account_path: str=None, use_streamlit_secrets: bool=False) -> bigquery.Client:
    credentials = None

    # check the source of the credentials
    if use_streamlit_secrets:
        try:
            credentials = service_account.Credentials.from_service_account_info(
                st.secrets["gcp_service_account"]
            )

        except (ImportError, KeyError):
            raise ValueError(
                "Streamlit secrets could not be accessed. Make sure to define `gcp_service_account` in `st.secrets`."
            )
        
    elif service_account_path:
        credentials = service_account.Credentials.from_service_account_file(
            service_account_path
        )

    else:
        raise ValueError(
            "No valid credentials provided. Either `use_streamlit_secrets` must be True or `service_account_path` must be provided."
        )

    # create and return the bigquery client
    client = bigquery.Client(credentials=credentials)
    return client

# read in already stored datasets at the respective path
def read_in_stored_dfs_for_projects(project_name: str, data_path: str, protocol: Any) -> Dict[str, Any]:
    # get the clean name of the project
    clean_name = project_name.lower().replace(" ", "_").replace(".", "-")

    # initialize everything to None
    daily_transactions = None
    net_transaction_flow = None
    chain_tvls_df = None
    tvl_df = None
    tokens_in_usd_df = None
    forecasted_df = None

    # read in daily transactions dataset
    try:
        daily_transactions = pd.read_csv(f"{data_path}{clean_name}/{clean_name}_daily_transactions.csv")
    except Exception:
        pass

    # read in net transaction flow dataset
    try:
        net_transaction_flow = pd.read_csv(f"{data_path}{clean_name}/{clean_name}_net_transaction_flow.csv")
    except Exception:
        pass

    # read in TVL datasets if protocol is provided
    if protocol is not None:
        try:
            chain_tvls_df = pd.read_csv(f"{data_path}{clean_name}/{clean_name}_chain_tvls.csv")
        except Exception:
            pass

        try:
            tvl_df = pd.read_csv(f"{data_path}{clean_name}/{clean_name}_tvl.csv")
        except Exception:
            pass

        try:
            tokens_in_usd_df = pd.read_csv(f"{data_path}{clean_name}/{clean_name}_tokens_in_usd.csv")
        except Exception:
            pass

    # read in the forecasted dataset 
    try:
        forecasted_df = pd.read_csv(f"{data_path}{clean_name}/{clean_name}_forecasted_metrics.csv")
    except Exception:
        pass

    # return a dict with each key = dataframe or None
    return {
        "daily_transactions": daily_transactions,
        "net_transaction_flow": net_transaction_flow,
        "forecasted" : forecasted_df,
        "chain_tvls" : chain_tvls_df,
        "tvl": tvl_df,
        "tokens_in_usd": tokens_in_usd_df
    }

# save all of the passed datasets to the desired path
def save_datasets(project_name: str, datasets: Dict[str, pd.DataFrame], data_path: str) -> None:
    # get the clean name of the project
    clean_name = project_name.lower().replace(" ", "_").replace(".", "-")

    for dataset_name, dataset in datasets.items():
        current_dataset_path = f"{data_path}{clean_name}/{clean_name}_{dataset_name}.csv"
        dataset.to_csv(current_dataset_path, index=False)

    return

# helper function used to create KPIs that determine the amount of growth that occurred between two metrics 
def compute_growth(df: pd.DataFrame, column_name: str) -> Tuple[Optional[float], Optional[float]]:
    if len(df) < 2: return None, None

    last_value = df[column_name].iloc[-1]
    prev_value = df[column_name].iloc[-2]
    difference = last_value - prev_value

    if prev_value == 0: percent_change = 0
    else: percent_change = (difference / prev_value) * 100
    
    return difference, percent_change

# helper function to assign pre/post-grant labels
<<<<<<< HEAD
def assign_grant_label(row: Any, grant_date: str) -> str:
=======
def assign_grant_label(row: Any) -> str:
>>>>>>> bfd19f68
    date_col = determine_date_col(row=row)

    # compare the row's date with GRANT_DATE
    if pd.to_datetime(row[date_col]) < pd.to_datetime(grant_date):
        return 'pre grant'
    else:
        return 'post grant'

# helper function for single/multiple addresses
def get_addresses_condition(project_addresses: Tuple[str, ...]) -> str:
    if len(project_addresses) == 1:
        return f"= '{project_addresses[0]}'"
    return f"IN {tuple(project_addresses)}"

# identifies the date column based on the dataset
def determine_date_col(df: pd.DataFrame=None, row: pd.Series=None):

    date_col = None
    
    if df is not None:
        if 'transaction_date' in df.columns:
            date_col = 'transaction_date'
        elif 'readable_date' in df.columns:
            date_col = 'readable_date'
        elif 'date' in df.columns:
            date_col = 'date'

    elif row is not None:
        if 'transaction_date' in row and pd.notnull(row['transaction_date']):
            date_col = 'transaction_date'
        elif 'readable_date' in row and pd.notnull(row['readable_date']):
            date_col = 'readable_date'
        elif 'date' in row and pd.notnull(row['date']):
            date_col = 'date'

    return date_col

# save the datasets at the respective path
def save_datasets(project_name: str, datasets: Dict[str, pd.DataFrame], data_path: str) -> None:
    # get the clean name of the project
    clean_name = project_name.lower().replace(" ", "_").replace(".", "-")

    # ensure the target directory exists
    project_path = os.path.join(data_path, clean_name)
    os.makedirs(project_path, exist_ok=True)

    for dataset_name, dataset in datasets.items():
        # save each dataset as a CSV file
        dataset.to_csv(f"{project_path}/{clean_name}_{dataset_name}.csv", index=False)<|MERGE_RESOLUTION|>--- conflicted
+++ resolved
@@ -7,11 +7,6 @@
 import os
 from typing import List, Dict, Tuple, Union, Optional, Callable, Any
 
-<<<<<<< HEAD
-=======
-from config import GRANT_DATE
-
->>>>>>> bfd19f68
 # allow for projects that might not have the same data as others to only visualize the plots that execute
 def safe_execution(func: Callable, *args: Any) -> None:
     try:
@@ -52,15 +47,9 @@
     return clean_grants
 
 # returns max(oldest transaction for the project, grant date - time since grant date)
-<<<<<<< HEAD
 def get_project_min_date_optimism(client: bigquery.Client, project_addresses: Tuple[str, ...], grant_date: datetime):
     from queries.optimism import query_transactions_min_date_optimism # to avoid circular import
 
-=======
-def get_project_min_date(client: bigquery.Client, project_addresses: Tuple[str, ...]):
-    from queries import query_transactions_min_date # to avoid circular import
-    
->>>>>>> bfd19f68
     # create a pre-grant date range equal to the post-grant date length
     time_since_interval = datetime.today() - grant_date
     min_start = grant_date - time_since_interval
@@ -217,11 +206,8 @@
     return difference, percent_change
 
 # helper function to assign pre/post-grant labels
-<<<<<<< HEAD
 def assign_grant_label(row: Any, grant_date: str) -> str:
-=======
-def assign_grant_label(row: Any) -> str:
->>>>>>> bfd19f68
+
     date_col = determine_date_col(row=row)
 
     # compare the row's date with GRANT_DATE
