import streamlit as st
import plotly.graph_objects as go
import plotly.express as px
import pandas as pd
from typing import List, Dict, Union, Optional
from datetime import datetime

from utils import safe_execution, compute_growth

# streamlit function to display KPIs and a line graph for a desired metric
def display_op_kpis_and_vis_for_core_metrics(
    project_daily_transactions: pd.DataFrame,
    project_net_transaction_flow: pd.DataFrame, 
    project_addresses: List[Dict[str, Union[str, None]]], 
    grant_date: str, 
    display_by_address: bool
) -> None:

<<<<<<< HEAD
    # preprocess and merge the datasets once
=======
    # Preprocess and merge the datasets once
>>>>>>> 13e4794b
    data_merged = pd.merge(
        project_daily_transactions, 
        project_net_transaction_flow[['transaction_date', 'address', 'net_transferred']], 
        on=['transaction_date', 'address'], 
        how='outer'
    )
    data_merged.rename(columns={
        "transaction_cnt": "Transaction Count", 
        "active_users": "Active Users", 
        "unique_users": "Unique Users", 
        "total_transferred": "Total Transferred",
        "cum_transferred": "Cumulative Transferred",
        "net_transferred": "Net Transferred"
    }, inplace=True)

<<<<<<< HEAD
    # fill nulls for numeric columns
    target_cols = ["Transaction Count", "Active Users", "Unique Users", "Total Transferred", "Net Transferred"]
    data_merged["Cumulative Transferred"] = data_merged["Cumulative Transferred"].fillna(method="ffill")
=======
    # Fill nulls for numeric columns
    target_cols = ["Transaction Count", "Active Users", "Unique Users", "Total Transferred", "Cumulative Transferred", "Net Transferred"]
>>>>>>> 13e4794b
    data_merged[target_cols] = data_merged[target_cols].fillna(0)
    target_cols += ["Cumulative Transferred"]

<<<<<<< HEAD
    # precompute groupings
    # group by transaction date and address
    grouped_by_date_and_address = data_merged.groupby(['transaction_date', 'address'])[target_cols].sum().reset_index()

    # group by transaction date only (aggregate across all addresses)
    grouped_by_date = data_merged.groupby('transaction_date')[target_cols].sum().reset_index()

    # user selects a metric
    selected_metric = st.selectbox("Select a metric", target_cols)

    # user selects addresses if display_by_address is enabled
    if display_by_address:
        # add "All" option to the address list
=======
    # Precompute groupings
    # Group by transaction date and address
    grouped_by_date_and_address = data_merged.groupby(['transaction_date', 'address'])[target_cols].sum().reset_index()

    # Group by transaction date only (aggregate across all addresses)
    grouped_by_date = data_merged.groupby('transaction_date')[target_cols].sum().reset_index()

    # User selects a metric
    selected_metric = st.selectbox("Select a metric", target_cols)

    # User selects addresses if display_by_address is enabled
    if display_by_address:
        # Add "All" option to the address list
>>>>>>> 13e4794b
        display_addresses = [f"{address['address']} {address['label']}" if address['label'] else address['address'] for address in project_addresses]
        address_options = ["All addresses"] + display_addresses
        selected_addresses = st.multiselect("Select addresses", address_options)

        if not selected_addresses:
            st.warning("Please select at least one address.")
            return

        if "All addresses" in selected_addresses:
<<<<<<< HEAD
            # use precomputed data aggregated by transaction date
            data_grouped = grouped_by_date[['transaction_date', selected_metric]]
        else:
            # filter precomputed data for the selected addresses
=======
            # Use precomputed data aggregated by transaction date
            data_grouped = grouped_by_date[['transaction_date', selected_metric]]
        else:
            # Filter precomputed data for the selected addresses
>>>>>>> 13e4794b
            just_selected_addresses = [address.split(" ")[0] for address in selected_addresses]
            data_grouped = grouped_by_date_and_address[grouped_by_date_and_address['address'].isin(just_selected_addresses)]
            data_grouped = data_grouped[['transaction_date', 'address', selected_metric]]
    else:
<<<<<<< HEAD
        # use precomputed data aggregated by transaction date
        data_grouped = grouped_by_date[['transaction_date', selected_metric]]

    # ensure transaction_date is a date object
=======
        # Use precomputed data aggregated by transaction date
        data_grouped = grouped_by_date[['transaction_date', selected_metric]]

    # Ensure transaction_date is a date object
>>>>>>> 13e4794b
    data_grouped['transaction_date'] = pd.to_datetime(data_grouped['transaction_date']).dt.date
    
    min_date = data_grouped['transaction_date'].min()
    max_date = data_grouped['transaction_date'].max()
    
    # allow for users to input desired date range
    dates = st.slider(
        label="Select a date range",
        min_value=min_date,
        max_value=max_date,
        value=(min_date, max_date),
        format="YYYY-MM-DD",
        key="core_metrics_date_slider"
    )

    start_date, end_date = dates[0], dates[1]
    curr_selection_df = data_grouped[(data_grouped['transaction_date'] >= start_date) & (data_grouped['transaction_date'] <= end_date)]

    # initial calculations
    total_count = curr_selection_df[selected_metric].sum()
    last_day = end_date
    last_day_count = curr_selection_df.loc[curr_selection_df["transaction_date"] == last_day, selected_metric].sum() if not curr_selection_df.empty else 0
    diff, growth = compute_growth(curr_selection_df, selected_metric)

    # display growth KPIs (columns allow side-by-side)
    col1, col2 = st.columns(2)

    # the first KPI which represents the total of the metric since the current start date
    with col1:
        st.metric(label=f"Since {start_date.strftime('%Y-%m-%d')}", value=round(float(total_count), 4))
    
    # the second KPI which represents the metric on the current end date, as well as it's % growth from the day before
    with col2:
        if diff is not None and diff != 0:
            st.metric(
                label=str(end_date.strftime('%Y-%m-%d')),
                value=round(float(last_day_count), 4),
                delta=f"{round(float(diff), 4)} ({growth:.2f}%)"
            )
        else:
            # if no growth data, just show the value
            st.metric(label=str(last_day), value=round(float(last_day_count), 4))

    # plot the data
    fig = go.Figure()

    if display_by_address:
        if "All addresses" in selected_addresses:
            fig.add_trace(
                go.Scatter(
                    x=curr_selection_df['transaction_date'],
                    y=curr_selection_df[selected_metric],
                    mode='lines',
                    name="All addresses"
                )
            )
        else:
            for project_address in just_selected_addresses:
                df_subset = curr_selection_df[curr_selection_df['address'] == project_address]
                fig.add_trace(
                    go.Scatter(
                        x=df_subset['transaction_date'],
                        y=df_subset[selected_metric],
                        mode='lines',
                        name=project_address
                    )
                )

            fig.update_layout(
                legend_title_text='Addresses',
                legend=dict(
                    orientation="v",
                    yanchor="top",
                    y=1,
                    xanchor="right",
                x=1.02
                ),
                xaxis_title='',
                yaxis_title='',
                template="plotly_white"
            )

    else:
        # plot the line since there's only one line because we aren't plotting by address
        fig = px.line(
            curr_selection_df,
            x="transaction_date",
            y=selected_metric,
            title=f"{selected_metric} Over Time",
            labels={"transaction_date": "Date", selected_metric: selected_metric},
        )

    if (start_date <= grant_date.date()) and (end_date >= grant_date.date()):
        # add vertical line for grant date
        fig.add_vline(
            x=grant_date, 
            line_width=2, 
            line_dash="dash", 
            line_color="red"
        )

        # add a legend entry for the grant date
        fig.add_trace(
            go.Scatter(
                x=[grant_date], 
                y=[None],  # placeholder value
                mode="lines",
                name="Grant Date",  # legend entry
                line=dict(color="red", dash="dash", width=2),
                showlegend=True,
            )
        )

    st.plotly_chart(fig)

# streamlit function to display KPIs and a line graph for a desired metric
def display_superchain_kpis_and_vis_for_core_metrics(
    project_daily_transactions: pd.DataFrame, 
<<<<<<< HEAD
    grant_date: str
=======
    project_addresses: List[Dict[str, Union[str, None]]], 
    grant_date: str, 
    display_by_address: bool
>>>>>>> 13e4794b
) -> None:
    
    target_df = project_daily_transactions.copy()

    # preprocess and merge the datasets once
    target_df.rename(columns={
        "transaction_cnt": "Transaction Count", 
        "active_users": "Active Users", 
        "unique_users": "Unique Users", 
        "total_transferred": "Total Transferred",
        "cum_transferred": "Cumulative Transferred"
    }, inplace=True)

    # fill nulls for numeric columns
    target_cols = ["Transaction Count", "Active Users", "Unique Users", "Total Transferred", "Cumulative Transferred"]
    target_df[target_cols] = target_df[target_cols].fillna(0)

    # ensure transaction_date is a date object
    target_df['transaction_date'] = pd.to_datetime(target_df['transaction_date']).dt.date

    # user selects a metric
    selected_metric = st.selectbox("Select a metric", target_cols)

    # Use precomputed data aggregated by transaction date
    selected_data = target_df[['transaction_date', selected_metric]]
    
    min_date = selected_data['transaction_date'].min()
    max_date = selected_data['transaction_date'].max()
    
    # allow for users to input desired date range
    dates = st.slider(
        label="Select a date range",
        min_value=min_date,
        max_value=max_date,
        value=(min_date, max_date),
        format="YYYY-MM-DD",
        key="core_metrics_date_slider"
    )

    start_date, end_date = dates[0], dates[1]
    curr_selection_df = selected_data[(selected_data['transaction_date'] >= start_date) & (selected_data['transaction_date'] <= end_date)]

    # initial calculations
    total_count = curr_selection_df[selected_metric].sum()
    last_day = end_date
    last_day_count = curr_selection_df.loc[curr_selection_df["transaction_date"] == last_day, selected_metric].sum() if not curr_selection_df.empty else 0
    diff, growth = compute_growth(curr_selection_df, selected_metric)

    # display growth KPIs (columns allow side-by-side)
    col1, col2 = st.columns(2)

    # the first KPI which represents the total of the metric since the current start date
    with col1:
        st.metric(label=f"Since {start_date.strftime('%Y-%m-%d')}", value=round(float(total_count), 4))
    
    # the second KPI which represents the metric on the current end date, as well as it's % growth from the day before
    with col2:
        if diff is not None and diff != 0:
            st.metric(
                label=str(end_date.strftime('%Y-%m-%d')),
                value=round(float(last_day_count), 4),
                delta=f"{round(float(diff), 4)} ({growth:.2f}%)"
            )
        else:
            # if no growth data, just show the value
            st.metric(label=str(last_day), value=round(float(last_day_count), 4))

    # plot the data
    fig = go.Figure()

    # plot the line since there's only one line because we aren't plotting by address
    fig = px.line(
        curr_selection_df,
        x="transaction_date",
        y=selected_metric,
        title=f"{selected_metric} Over Time",
        labels={"transaction_date": "Date", selected_metric: selected_metric},
    )

    if (start_date <= grant_date.date()) and (end_date >= grant_date.date()):
        # add vertical line for grant date
        fig.add_vline(
            x=grant_date, 
            line_width=2, 
            line_dash="dash", 
            line_color="red"
        )

        # add a legend entry for the grant date
        fig.add_trace(
            go.Scatter(
                x=[grant_date], 
                y=[None],  # placeholder value
                mode="lines",
                name="Grant Date",  # legend entry
                line=dict(color="red", dash="dash", width=2),
                showlegend=True,
            )
        )

    st.plotly_chart(fig)


def core_metrics_section(daily_transactions_df: pd.DataFrame, project_addresses: List[Dict[str, Union[str, None]]], grant_date: datetime, display_by_address: bool, net_transaction_flow_df: Optional[pd.DataFrame] = None) -> None:

    # display the core metrics visualizations
    st.header("Plotting Core Metrics by Day")

    if not display_by_address:
        daily_transactions_df = daily_transactions_df.groupby('transaction_date')[
            ['transaction_cnt', 'active_users', 'total_transferred', 'unique_users', 'total_transferred_in_tokens', 'cum_transferred']
        ].sum().reset_index()

    if net_transaction_flow_df is None:
<<<<<<< HEAD
        safe_execution(display_superchain_kpis_and_vis_for_core_metrics, daily_transactions_df, grant_date)
=======
        safe_execution(display_superchain_kpis_and_vis_for_core_metrics, daily_transactions_df, project_addresses, grant_date, display_by_address)
>>>>>>> 13e4794b
    else:
        safe_execution(display_op_kpis_and_vis_for_core_metrics, daily_transactions_df, net_transaction_flow_df, project_addresses, grant_date, display_by_address)<|MERGE_RESOLUTION|>--- conflicted
+++ resolved
@@ -16,11 +16,7 @@
     display_by_address: bool
 ) -> None:
 
-<<<<<<< HEAD
     # preprocess and merge the datasets once
-=======
-    # Preprocess and merge the datasets once
->>>>>>> 13e4794b
     data_merged = pd.merge(
         project_daily_transactions, 
         project_net_transaction_flow[['transaction_date', 'address', 'net_transferred']], 
@@ -36,18 +32,12 @@
         "net_transferred": "Net Transferred"
     }, inplace=True)
 
-<<<<<<< HEAD
     # fill nulls for numeric columns
     target_cols = ["Transaction Count", "Active Users", "Unique Users", "Total Transferred", "Net Transferred"]
     data_merged["Cumulative Transferred"] = data_merged["Cumulative Transferred"].fillna(method="ffill")
-=======
-    # Fill nulls for numeric columns
-    target_cols = ["Transaction Count", "Active Users", "Unique Users", "Total Transferred", "Cumulative Transferred", "Net Transferred"]
->>>>>>> 13e4794b
     data_merged[target_cols] = data_merged[target_cols].fillna(0)
     target_cols += ["Cumulative Transferred"]
 
-<<<<<<< HEAD
     # precompute groupings
     # group by transaction date and address
     grouped_by_date_and_address = data_merged.groupby(['transaction_date', 'address'])[target_cols].sum().reset_index()
@@ -61,21 +51,6 @@
     # user selects addresses if display_by_address is enabled
     if display_by_address:
         # add "All" option to the address list
-=======
-    # Precompute groupings
-    # Group by transaction date and address
-    grouped_by_date_and_address = data_merged.groupby(['transaction_date', 'address'])[target_cols].sum().reset_index()
-
-    # Group by transaction date only (aggregate across all addresses)
-    grouped_by_date = data_merged.groupby('transaction_date')[target_cols].sum().reset_index()
-
-    # User selects a metric
-    selected_metric = st.selectbox("Select a metric", target_cols)
-
-    # User selects addresses if display_by_address is enabled
-    if display_by_address:
-        # Add "All" option to the address list
->>>>>>> 13e4794b
         display_addresses = [f"{address['address']} {address['label']}" if address['label'] else address['address'] for address in project_addresses]
         address_options = ["All addresses"] + display_addresses
         selected_addresses = st.multiselect("Select addresses", address_options)
@@ -85,32 +60,19 @@
             return
 
         if "All addresses" in selected_addresses:
-<<<<<<< HEAD
             # use precomputed data aggregated by transaction date
             data_grouped = grouped_by_date[['transaction_date', selected_metric]]
         else:
             # filter precomputed data for the selected addresses
-=======
-            # Use precomputed data aggregated by transaction date
-            data_grouped = grouped_by_date[['transaction_date', selected_metric]]
-        else:
-            # Filter precomputed data for the selected addresses
->>>>>>> 13e4794b
             just_selected_addresses = [address.split(" ")[0] for address in selected_addresses]
             data_grouped = grouped_by_date_and_address[grouped_by_date_and_address['address'].isin(just_selected_addresses)]
             data_grouped = data_grouped[['transaction_date', 'address', selected_metric]]
     else:
-<<<<<<< HEAD
         # use precomputed data aggregated by transaction date
         data_grouped = grouped_by_date[['transaction_date', selected_metric]]
-
-    # ensure transaction_date is a date object
-=======
         # Use precomputed data aggregated by transaction date
         data_grouped = grouped_by_date[['transaction_date', selected_metric]]
 
-    # Ensure transaction_date is a date object
->>>>>>> 13e4794b
     data_grouped['transaction_date'] = pd.to_datetime(data_grouped['transaction_date']).dt.date
     
     min_date = data_grouped['transaction_date'].min()
@@ -229,13 +191,7 @@
 # streamlit function to display KPIs and a line graph for a desired metric
 def display_superchain_kpis_and_vis_for_core_metrics(
     project_daily_transactions: pd.DataFrame, 
-<<<<<<< HEAD
     grant_date: str
-=======
-    project_addresses: List[Dict[str, Union[str, None]]], 
-    grant_date: str, 
-    display_by_address: bool
->>>>>>> 13e4794b
 ) -> None:
     
     target_df = project_daily_transactions.copy()
@@ -350,10 +306,6 @@
         ].sum().reset_index()
 
     if net_transaction_flow_df is None:
-<<<<<<< HEAD
         safe_execution(display_superchain_kpis_and_vis_for_core_metrics, daily_transactions_df, grant_date)
-=======
-        safe_execution(display_superchain_kpis_and_vis_for_core_metrics, daily_transactions_df, project_addresses, grant_date, display_by_address)
->>>>>>> 13e4794b
     else:
         safe_execution(display_op_kpis_and_vis_for_core_metrics, daily_transactions_df, net_transaction_flow_df, project_addresses, grant_date, display_by_address)