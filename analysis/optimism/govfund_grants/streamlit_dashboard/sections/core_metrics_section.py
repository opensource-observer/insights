import streamlit as st
import plotly.graph_objects as go
import plotly.express as px
import pandas as pd
from typing import List, Dict, Union, Optional, Tuple
from datetime import datetime

from utils import safe_execution, compute_growth


# normalize the metrics by grant amount
<<<<<<< HEAD
def add_normalized_metrics(project_daily_transactions: pd.DataFrame, grant_amount: int, project_net_transaction_flow: pd.DataFrame = None) -> Tuple[pd.DataFrame, pd.DataFrame]:
=======
def add_normalized_metrics(project_daily_transactions: pd.DataFrame, project_net_transaction_flow: pd.DataFrame, grant_amount: int) -> Tuple[pd.DataFrame, pd.DataFrame]:
>>>>>>> 8fec6809
    daily_transaction_cols = ["transaction_cnt", "active_users", "total_transferred", "unique_users", "total_transferred_in_tokens", "cum_transferred"]
    net_transaction_flow_cols = ["total_transferred", "total_transferred_in_tokens", "net_transferred", "net_transferred_in_tokens"]

    # normalize the metrics
    project_daily_transactions_normalized = project_daily_transactions[daily_transaction_cols] / grant_amount
<<<<<<< HEAD
    # rename columns to include "_normalized"
    project_daily_transactions_normalized.columns = [f"{col}_normalized" for col in daily_transaction_cols]
    # add the normalized columns back to the original DataFrames
    project_daily_transactions = pd.concat([project_daily_transactions, project_daily_transactions_normalized], axis=1)

    if project_net_transaction_flow is not None and not project_net_transaction_flow.empty:
        project_net_transaction_flow_normalized = project_net_transaction_flow[net_transaction_flow_cols] / grant_amount
        project_net_transaction_flow_normalized.columns = [f"{col}_normalized" for col in net_transaction_flow_cols]
        project_net_transaction_flow = pd.concat([project_net_transaction_flow, project_net_transaction_flow_normalized], axis=1)
=======
    project_net_transaction_flow_normalized = project_net_transaction_flow[net_transaction_flow_cols] / grant_amount

    # rename columns to include "_normalized"
    project_daily_transactions_normalized.columns = [f"{col}_normalized" for col in daily_transaction_cols]
    project_net_transaction_flow_normalized.columns = [f"{col}_normalized" for col in net_transaction_flow_cols]

    # add the normalized columns back to the original DataFrames
    project_daily_transactions = pd.concat([project_daily_transactions, project_daily_transactions_normalized], axis=1)
    project_net_transaction_flow = pd.concat([project_net_transaction_flow, project_net_transaction_flow_normalized], axis=1)
>>>>>>> 8fec6809

    return project_daily_transactions, project_net_transaction_flow

# streamlit function to display KPIs and a line graph for a desired metric
def display_op_kpis_and_vis_for_core_metrics(
    project_daily_transactions: pd.DataFrame,
    project_net_transaction_flow: pd.DataFrame, 
    project_addresses: List[Dict[str, Union[str, None]]], 
    grant_date: str, 
    display_by_address: bool
) -> None:

    # preprocess and merge the datasets once
    data_merged = pd.merge(
        project_daily_transactions, 
        project_net_transaction_flow[['transaction_date', 'address', 'net_transferred']], 
        on=['transaction_date', 'address'], 
        how='outer'
    )
    data_merged.rename(columns={
        "transaction_cnt": "Transaction Count", 
        "active_users": "Active Users", 
        "unique_users": "Unique Users", 
        "total_transferred": "Total Transferred",
        "cum_transferred": "Cumulative Transferred",
        "transaction_cnt_normalized": "Transaction Count (Normalized by Grant Amount)", 
        "active_users_normalized": "Active Users (Normalized by Grant Amount)", 
        "unique_users_normalized": "Unique Users (Normalized by Grant Amount)", 
        "total_transferred_normalized": "Total Transferred (Normalized by Grant Amount)",
        "cum_transferred_normalized": "Cumulative Transferred (Normalized by Grant Amount)",
    }, inplace=True)

    # fill nulls for numeric columns
    target_cols = ["Transaction Count", "Active Users", "Unique Users", "Total Transferred",
                   "Transaction Count (Normalized by Grant Amount)", "Active Users (Normalized by Grant Amount)", "Unique Users (Normalized by Grant Amount)", "Total Transferred (Normalized by Grant Amount)"]
    data_merged["Cumulative Transferred"] = data_merged["Cumulative Transferred"].fillna(method="ffill")
    data_merged["Cumulative Transferred (Normalized by Grant Amount)"] = data_merged["Cumulative Transferred (Normalized by Grant Amount)"].fillna(method="ffill")
    data_merged[target_cols] = data_merged[target_cols].fillna(0)
    target_cols += ["Cumulative Transferred", "Cumulative Transferred (Normalized by Grant Amount)"]

    # precompute groupings
    # group by transaction date and address
    grouped_by_date_and_address = data_merged.groupby(['transaction_date', 'address'])[target_cols].sum().reset_index()

    # group by transaction date only (aggregate across all addresses)
    grouped_by_date = data_merged.groupby('transaction_date')[target_cols].sum().reset_index()

    # user selects a metric
    selected_metric = st.selectbox("Select a metric", target_cols)

    # user selects addresses if display_by_address is enabled
    if display_by_address:
        # add "All" option to the address list
        display_addresses = [f"{address['address']} {address['label']}" if address['label'] else address['address'] for address in project_addresses]
        address_options = ["All addresses"] + display_addresses
        selected_addresses = st.multiselect("Select addresses", address_options)

        if not selected_addresses:
            st.warning("Please select at least one address.")
            return

        if "All addresses" in selected_addresses:
            # use precomputed data aggregated by transaction date
            data_grouped = grouped_by_date[['transaction_date', selected_metric]]
        else:
            # filter precomputed data for the selected addresses
            just_selected_addresses = [address.split(" ")[0] for address in selected_addresses]
            data_grouped = grouped_by_date_and_address[grouped_by_date_and_address['address'].isin(just_selected_addresses)]
            data_grouped = data_grouped[['transaction_date', 'address', selected_metric]]
    else:
        # use precomputed data aggregated by transaction date
        data_grouped = grouped_by_date[['transaction_date', selected_metric]]

    # ensure transaction_date is a date object
    data_grouped['transaction_date'] = pd.to_datetime(data_grouped['transaction_date']).dt.date
    
    min_date = data_grouped['transaction_date'].min()
    max_date = data_grouped['transaction_date'].max()
    
    # allow for users to input desired date range
    dates = st.slider(
        label="Select a date range",
        min_value=min_date,
        max_value=max_date,
        value=(min_date, max_date),
        format="YYYY-MM-DD",
        key="core_metrics_date_slider"
    )

    start_date, end_date = dates[0], dates[1]
    curr_selection_df = data_grouped[(data_grouped['transaction_date'] >= start_date) & (data_grouped['transaction_date'] <= end_date)]

    # initial calculations
    total_count = curr_selection_df[selected_metric].sum()
    last_day = end_date
    last_day_count = curr_selection_df.loc[curr_selection_df["transaction_date"] == last_day, selected_metric].sum() if not curr_selection_df.empty else 0
    diff, growth = compute_growth(curr_selection_df, selected_metric)

    # display growth KPIs (columns allow side-by-side)
    col1, col2 = st.columns(2)

    # the first KPI which represents the total of the metric since the current start date
    with col1:
        st.metric(label=f"Since {start_date.strftime('%Y-%m-%d')}", value=round(float(total_count), 4))
    
    # the second KPI which represents the metric on the current end date, as well as it's % growth from the day before
    with col2:
        if diff is not None and diff != 0:
            st.metric(
                label=str(end_date.strftime('%Y-%m-%d')),
                value=round(float(last_day_count), 4),
                delta=f"{round(float(diff), 4)} ({growth:.2f}%)"
            )
        else:
            # if no growth data, just show the value
            st.metric(label=str(last_day), value=round(float(last_day_count), 4))

    # plot the data
    fig = go.Figure()

    if display_by_address:
        if "All addresses" in selected_addresses:
            fig.add_trace(
                go.Scatter(
                    x=curr_selection_df['transaction_date'],
                    y=curr_selection_df[selected_metric],
                    mode='lines',
                    name="All addresses"
                )
            )
        else:
            for project_address in just_selected_addresses:
                df_subset = curr_selection_df[curr_selection_df['address'] == project_address]
                fig.add_trace(
                    go.Scatter(
                        x=df_subset['transaction_date'],
                        y=df_subset[selected_metric],
                        mode='lines',
                        name=project_address
                    )
                )

            fig.update_layout(
                legend_title_text='Addresses',
                legend=dict(
                    orientation="v",
                    yanchor="top",
                    y=1,
                    xanchor="right",
                x=1.02
                ),
                xaxis_title='',
                yaxis_title='',
                template="plotly_white"
            )

    else:
        # plot the line since there's only one line because we aren't plotting by address
        fig = px.line(
            curr_selection_df,
            x="transaction_date",
            y=selected_metric,
            title=f"{selected_metric} Over Time",
            labels={"transaction_date": "Date", selected_metric: selected_metric},
        )

    if (start_date <= grant_date.date()) and (end_date >= grant_date.date()):
        # add vertical line for grant date
        fig.add_vline(
            x=grant_date, 
            line_width=2, 
            line_dash="dash", 
            line_color="red"
        )

        # add a legend entry for the grant date
        fig.add_trace(
            go.Scatter(
                x=[grant_date], 
                y=[None],  # placeholder value
                mode="lines",
                name="Grant Date",  # legend entry
                line=dict(color="red", dash="dash", width=2),
                showlegend=True,
            )
        )

    st.plotly_chart(fig)

# streamlit function to display KPIs and a line graph for a desired metric
def display_superchain_kpis_and_vis_for_core_metrics(
    project_daily_transactions: pd.DataFrame, 
    grant_date: str
) -> None:
    
    target_df = project_daily_transactions.copy()

    # preprocess and merge the datasets once
    target_df.rename(columns={
        "transaction_cnt": "Transaction Count", 
        "active_users": "Active Users", 
        "unique_users": "Unique Users", 
        "total_transferred": "Total Transferred",
        "cum_transferred": "Cumulative Transferred",
<<<<<<< HEAD
        "retained_percent": "Retained Daily Active Users",
        "daa_to_maa_ratio": "DAA/MAA",
=======
>>>>>>> 8fec6809
        "transaction_cnt_normalized": "Transaction Count (Normalized by Grant Amount)", 
        "active_users_normalized": "Active Users (Normalized by Grant Amount)", 
        "unique_users_normalized": "Unique Users (Normalized by Grant Amount)", 
        "total_transferred_normalized": "Total Transferred (Normalized by Grant Amount)",
<<<<<<< HEAD
        "net_transferred_normalized": "Net Transferred (Normalized by Grant Amount)",
        "cum_transferred_normalized": "Cumulative Transferred (Normalized by Grant Amount)"
    }, inplace=True)

    target_cols = [
        "Transaction Count", "Active Users", "Unique Users", "Total Transferred",
        "Transaction Count (Normalized by Grant Amount)", "Active Users (Normalized by Grant Amount)",
        "Unique Users (Normalized by Grant Amount)", "Total Transferred (Normalized by Grant Amount)",
        "Cumulative Transferred", "Cumulative Transferred (Normalized by Grant Amount)",
        "Retained Daily Active Users", "DAA/MAA"
    ]

    # fill nulls for cumulative columns using forward fill
    cumulative_cols = [
        "Cumulative Transferred", "Cumulative Transferred (Normalized by Grant Amount)",
        "Retained Daily Active Users", "DAA/MAA"
    ]
    target_df[cumulative_cols] = target_df[cumulative_cols].fillna(method="ffill")

    # fill nulls for other numeric columns with 0
    non_cumulative_cols = list(set(target_cols) - set(cumulative_cols))
    target_df[non_cumulative_cols] = target_df[non_cumulative_cols].fillna(0)
=======
        "net_transferred_normalized": "Net Transferred (Normalized by Grant Amount)"
    }, inplace=True)

    # fill nulls for numeric columns
    target_cols = ["Transaction Count", "Active Users", "Unique Users", "Total Transferred",
                   "Transaction Count (Normalized by Grant Amount)", "Active Users (Normalized by Grant Amount)", "Unique Users (Normalized by Grant Amount)", "Total Transferred (Normalized by Grant Amount)"]
    target_df["Cumulative Transferred"] = target_df["Cumulative Transferred"].fillna(method="ffill")
    target_df["Cumulative Transferred (Normalized by Grant Amount)"] = target_df["Cumulative Transferred (Normalized by Grant Amount)"].fillna(method="ffill")
    target_df[target_cols] = target_df[target_cols].fillna(0)
    target_cols += ["Cumulative Transferred", "Cumulative Transferred (Normalized by Grant Amount)"]

>>>>>>> 8fec6809

    # ensure transaction_date is a date object
    target_df['transaction_date'] = pd.to_datetime(target_df['transaction_date']).dt.date

    # user selects a metric
    selected_metric = st.selectbox("Select a metric", target_cols)

    # Use precomputed data aggregated by transaction date
    selected_data = target_df[['transaction_date', selected_metric]]
    
    min_date = selected_data['transaction_date'].min()
    max_date = selected_data['transaction_date'].max()
    
    # allow for users to input desired date range
    dates = st.slider(
        label="Select a date range",
        min_value=min_date,
        max_value=max_date,
        value=(min_date, max_date),
        format="YYYY-MM-DD",
        key="core_metrics_date_slider"
    )

    start_date, end_date = dates[0], dates[1]
    curr_selection_df = selected_data[(selected_data['transaction_date'] >= start_date) & (selected_data['transaction_date'] <= end_date)]

    # initial calculations
    metrics_to_avg = ["Retained Daily Active Users", "DAA/MAA"]
    if selected_metric in metrics_to_avg:
        kpi1 = curr_selection_df[selected_metric].mean()
    else:
        kpi1 = curr_selection_df[selected_metric].sum()
    last_day = end_date
    last_day_count = curr_selection_df.loc[curr_selection_df["transaction_date"] == last_day, selected_metric].sum() if not curr_selection_df.empty else 0
    diff, growth = compute_growth(curr_selection_df, selected_metric)

    # display growth KPIs (columns allow side-by-side)
    col1, col2 = st.columns(2)

    # the first KPI which represents the total of the metric since the current start date
    with col1:
        st.metric(label=f"Since {start_date.strftime('%Y-%m-%d')}", value=round(float(kpi1), 4))
    
    # the second KPI which represents the metric on the current end date, as well as it's % growth from the day before
    with col2:
        if diff is not None and diff != 0:
            st.metric(
                label=str(end_date.strftime('%Y-%m-%d')),
                value=round(float(last_day_count), 4),
                delta=f"{round(float(diff), 4)} ({growth:.2f}%)"
            )
        else:
            # if no growth data, just show the value
            st.metric(label=str(last_day), value=round(float(last_day_count), 4))

    # plot the data
    fig = go.Figure()

    # plot the line since there's only one line because we aren't plotting by address
    fig = px.line(
        curr_selection_df,
        x="transaction_date",
        y=selected_metric,
        title=f"{selected_metric} Over Time",
        labels={"transaction_date": "Date", selected_metric: selected_metric},
    )

    if (start_date <= grant_date.date()) and (end_date >= grant_date.date()):
        # add vertical line for grant date
        fig.add_vline(
            x=grant_date, 
            line_width=2, 
            line_dash="dash", 
            line_color="red"
        )

        # add a legend entry for the grant date
        fig.add_trace(
            go.Scatter(
                x=[grant_date], 
                y=[None],  # placeholder value
                mode="lines",
                name="Grant Date",  # legend entry
                line=dict(color="red", dash="dash", width=2),
                showlegend=True,
            )
        )

    st.plotly_chart(fig)


def core_metrics_section(daily_transactions_df: pd.DataFrame, project_addresses: List[Dict[str, Union[str, None]]], grant_date: datetime, display_by_address: bool, grant_amount: int, net_transaction_flow_df: Optional[pd.DataFrame] = None) -> None:
<<<<<<< HEAD
    
=======

>>>>>>> 8fec6809
    # display the core metrics visualizations
    st.header("Plotting Core Metrics by Day")

    with st.expander("Understanding and Interacting with the Charts"):
        st.write("""
        ### How to Use the Charts
        1. **Select a Metric**: Use the dropdown to choose the metric you want to visualize.
        2. **Choose a Date Range**: Narrow down the time period to analyze specific trends or events.
        3. **Select Addresses (if applicable)**: If the project is on the Optimism chain, you can select specific addresses to focus on.
        4. **Interpret the Line Graph**:
        - The x-axis shows the selected date range.
        - The y-axis represents the value of the chosen metric.
        - Each address is displayed as a separate line, allowing for comparison.       

        ### Metrics
        - **Transaction Count**: Displays the number of transactions processed each day within the selected date range. Use this to monitor daily activity and trends in transaction frequency.
        - **Active Users**: Shows the count of unique users who interacted with the project on each day. This metric helps evaluate daily engagement and adoption levels.
        - **Unique Users**: Represents the total number of distinct users interacting with the project over the selected date range. This provides an overview of the user base's size during the specified period.
        - **Total Transferred**: Tracks the daily transaction volume (sum of all transferred values) within the selected date range. Use this to analyze the overall activity level and economic throughput of the project.
        - **Net Transferred**: Takes into account the transaction direction for wallets:
            - Transfers **to** the selected addresses contribute positively (+).
            - Transfers **from** the selected addresses contribute negatively (-).
        - **Cumulative Transferred**: Cumulates the net transferred value over time, creating a running total. This shows the long-term accumulation of funds for the selected addresses.
<<<<<<< HEAD
        - **DAA/MAA (Daily Active Users to Monthly Active Users Ratio)**: Represents the ratio of daily active users to monthly active users. This metric provides insights into the intensity of daily engagement compared to the broader monthly activity, helping to assess user retention and stickiness.
        - **Retained Daily Active Users**: Shows the percentage of active users on a given day who were also active the previous day. This metric highlights short-term user retention and helps track consistent engagement levels over time.
        - **TVL (Total Value Locked)**: If the project is associated with a DeFiLlama protocol, this chart displays the total value locked over the date range. It reflects the overall assets deposited in the protocol and is a key indicator of the project's financial health.
        """)


=======
        - **TVL (Total Value Locked)**: If the project is associated with a DeFiLlama protocol, this chart displays the total value locked over the date range. It reflects the overall assets deposited in the protocol and is a key indicator of the project's financial health.
        """)

>>>>>>> 8fec6809
    if not display_by_address:
        daily_transactions_df = daily_transactions_df.groupby('transaction_date')[
            ['transaction_cnt', 'active_users', 'total_transferred', 'unique_users', 'total_transferred_in_tokens', 'cum_transferred', 'retained_percent', 'daa_to_maa_ratio']
        ].sum().reset_index()

    daily_transactions_df_normalized, net_transaction_flow_df_normalized = add_normalized_metrics(project_daily_transactions=daily_transactions_df, project_net_transaction_flow=net_transaction_flow_df, grant_amount=grant_amount)

    if net_transaction_flow_df is None:
<<<<<<< HEAD
        #safe_execution(display_superchain_kpis_and_vis_for_core_metrics, daily_transactions_df_normalized, grant_date)
        display_superchain_kpis_and_vis_for_core_metrics(daily_transactions_df_normalized, grant_date)
=======
        safe_execution(display_superchain_kpis_and_vis_for_core_metrics, daily_transactions_df_normalized, grant_date)
>>>>>>> 8fec6809
    else:
        safe_execution(display_op_kpis_and_vis_for_core_metrics, daily_transactions_df_normalized, net_transaction_flow_df_normalized, project_addresses, grant_date, display_by_address)<|MERGE_RESOLUTION|>--- conflicted
+++ resolved
@@ -9,17 +9,12 @@
 
 
 # normalize the metrics by grant amount
-<<<<<<< HEAD
 def add_normalized_metrics(project_daily_transactions: pd.DataFrame, grant_amount: int, project_net_transaction_flow: pd.DataFrame = None) -> Tuple[pd.DataFrame, pd.DataFrame]:
-=======
-def add_normalized_metrics(project_daily_transactions: pd.DataFrame, project_net_transaction_flow: pd.DataFrame, grant_amount: int) -> Tuple[pd.DataFrame, pd.DataFrame]:
->>>>>>> 8fec6809
     daily_transaction_cols = ["transaction_cnt", "active_users", "total_transferred", "unique_users", "total_transferred_in_tokens", "cum_transferred"]
     net_transaction_flow_cols = ["total_transferred", "total_transferred_in_tokens", "net_transferred", "net_transferred_in_tokens"]
 
     # normalize the metrics
     project_daily_transactions_normalized = project_daily_transactions[daily_transaction_cols] / grant_amount
-<<<<<<< HEAD
     # rename columns to include "_normalized"
     project_daily_transactions_normalized.columns = [f"{col}_normalized" for col in daily_transaction_cols]
     # add the normalized columns back to the original DataFrames
@@ -29,17 +24,6 @@
         project_net_transaction_flow_normalized = project_net_transaction_flow[net_transaction_flow_cols] / grant_amount
         project_net_transaction_flow_normalized.columns = [f"{col}_normalized" for col in net_transaction_flow_cols]
         project_net_transaction_flow = pd.concat([project_net_transaction_flow, project_net_transaction_flow_normalized], axis=1)
-=======
-    project_net_transaction_flow_normalized = project_net_transaction_flow[net_transaction_flow_cols] / grant_amount
-
-    # rename columns to include "_normalized"
-    project_daily_transactions_normalized.columns = [f"{col}_normalized" for col in daily_transaction_cols]
-    project_net_transaction_flow_normalized.columns = [f"{col}_normalized" for col in net_transaction_flow_cols]
-
-    # add the normalized columns back to the original DataFrames
-    project_daily_transactions = pd.concat([project_daily_transactions, project_daily_transactions_normalized], axis=1)
-    project_net_transaction_flow = pd.concat([project_net_transaction_flow, project_net_transaction_flow_normalized], axis=1)
->>>>>>> 8fec6809
 
     return project_daily_transactions, project_net_transaction_flow
 
@@ -244,16 +228,12 @@
         "unique_users": "Unique Users", 
         "total_transferred": "Total Transferred",
         "cum_transferred": "Cumulative Transferred",
-<<<<<<< HEAD
         "retained_percent": "Retained Daily Active Users",
         "daa_to_maa_ratio": "DAA/MAA",
-=======
->>>>>>> 8fec6809
         "transaction_cnt_normalized": "Transaction Count (Normalized by Grant Amount)", 
         "active_users_normalized": "Active Users (Normalized by Grant Amount)", 
         "unique_users_normalized": "Unique Users (Normalized by Grant Amount)", 
         "total_transferred_normalized": "Total Transferred (Normalized by Grant Amount)",
-<<<<<<< HEAD
         "net_transferred_normalized": "Net Transferred (Normalized by Grant Amount)",
         "cum_transferred_normalized": "Cumulative Transferred (Normalized by Grant Amount)"
     }, inplace=True)
@@ -276,19 +256,6 @@
     # fill nulls for other numeric columns with 0
     non_cumulative_cols = list(set(target_cols) - set(cumulative_cols))
     target_df[non_cumulative_cols] = target_df[non_cumulative_cols].fillna(0)
-=======
-        "net_transferred_normalized": "Net Transferred (Normalized by Grant Amount)"
-    }, inplace=True)
-
-    # fill nulls for numeric columns
-    target_cols = ["Transaction Count", "Active Users", "Unique Users", "Total Transferred",
-                   "Transaction Count (Normalized by Grant Amount)", "Active Users (Normalized by Grant Amount)", "Unique Users (Normalized by Grant Amount)", "Total Transferred (Normalized by Grant Amount)"]
-    target_df["Cumulative Transferred"] = target_df["Cumulative Transferred"].fillna(method="ffill")
-    target_df["Cumulative Transferred (Normalized by Grant Amount)"] = target_df["Cumulative Transferred (Normalized by Grant Amount)"].fillna(method="ffill")
-    target_df[target_cols] = target_df[target_cols].fillna(0)
-    target_cols += ["Cumulative Transferred", "Cumulative Transferred (Normalized by Grant Amount)"]
-
->>>>>>> 8fec6809
 
     # ensure transaction_date is a date object
     target_df['transaction_date'] = pd.to_datetime(target_df['transaction_date']).dt.date
@@ -381,11 +348,6 @@
 
 
 def core_metrics_section(daily_transactions_df: pd.DataFrame, project_addresses: List[Dict[str, Union[str, None]]], grant_date: datetime, display_by_address: bool, grant_amount: int, net_transaction_flow_df: Optional[pd.DataFrame] = None) -> None:
-<<<<<<< HEAD
-    
-=======
-
->>>>>>> 8fec6809
     # display the core metrics visualizations
     st.header("Plotting Core Metrics by Day")
 
@@ -409,18 +371,11 @@
             - Transfers **to** the selected addresses contribute positively (+).
             - Transfers **from** the selected addresses contribute negatively (-).
         - **Cumulative Transferred**: Cumulates the net transferred value over time, creating a running total. This shows the long-term accumulation of funds for the selected addresses.
-<<<<<<< HEAD
         - **DAA/MAA (Daily Active Users to Monthly Active Users Ratio)**: Represents the ratio of daily active users to monthly active users. This metric provides insights into the intensity of daily engagement compared to the broader monthly activity, helping to assess user retention and stickiness.
         - **Retained Daily Active Users**: Shows the percentage of active users on a given day who were also active the previous day. This metric highlights short-term user retention and helps track consistent engagement levels over time.
         - **TVL (Total Value Locked)**: If the project is associated with a DeFiLlama protocol, this chart displays the total value locked over the date range. It reflects the overall assets deposited in the protocol and is a key indicator of the project's financial health.
         """)
 
-
-=======
-        - **TVL (Total Value Locked)**: If the project is associated with a DeFiLlama protocol, this chart displays the total value locked over the date range. It reflects the overall assets deposited in the protocol and is a key indicator of the project's financial health.
-        """)
-
->>>>>>> 8fec6809
     if not display_by_address:
         daily_transactions_df = daily_transactions_df.groupby('transaction_date')[
             ['transaction_cnt', 'active_users', 'total_transferred', 'unique_users', 'total_transferred_in_tokens', 'cum_transferred', 'retained_percent', 'daa_to_maa_ratio']
@@ -429,11 +384,7 @@
     daily_transactions_df_normalized, net_transaction_flow_df_normalized = add_normalized_metrics(project_daily_transactions=daily_transactions_df, project_net_transaction_flow=net_transaction_flow_df, grant_amount=grant_amount)
 
     if net_transaction_flow_df is None:
-<<<<<<< HEAD
         #safe_execution(display_superchain_kpis_and_vis_for_core_metrics, daily_transactions_df_normalized, grant_date)
         display_superchain_kpis_and_vis_for_core_metrics(daily_transactions_df_normalized, grant_date)
-=======
-        safe_execution(display_superchain_kpis_and_vis_for_core_metrics, daily_transactions_df_normalized, grant_date)
->>>>>>> 8fec6809
     else:
         safe_execution(display_op_kpis_and_vis_for_core_metrics, daily_transactions_df_normalized, net_transaction_flow_df_normalized, project_addresses, grant_date, display_by_address)