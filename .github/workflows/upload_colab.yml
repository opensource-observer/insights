name: Notebook Ops - Upload or Push

on:
  workflow_dispatch:
    inputs:
      command:
        description: "upload → add Colab link to .ipynb  |  push → convert to MDX & PR to oso repo"
        required: true
        type: choice
        options: [upload, push]
      notebook:
        description: "Path (relative to repo root) to the .ipynb you want to process"
        required: true

permissions:
  contents: write          # commit back to this repo
  pull-requests: write     # create / update a PR in the oso repo

jobs:
  # Upload notebook to Colab
  upload-to-colab:
    if: inputs.command == 'upload'
<<<<<<< HEAD
=======
    runs-on: ubuntu-latest
    env:
      GOOGLE_CREDENTIALS: ${{ secrets.GOOGLE_CREDENTIALS }}
      COLAB_FOLDER_ID:    ${{ vars.COLAB_FOLDER_ID }}
    steps:
    - uses: actions/checkout@v4

    - uses: actions/setup-python@v5
      with: { python-version: '3.10' }

    - name: Install deps
      run: |
        pip install google-api-python-client \
                    google-auth google-auth-httplib2 google-auth-oauthlib

    - name: Upload & embed Colab link
      run: |
        NB="${{ inputs.notebook }}"
        echo "Uploading $NB to Colab Drive…"
        LINK=$(python scripts/upload_to_drive.py "$NB" --folder "$COLAB_FOLDER_ID")

        echo "Embedding link into notebook…"
        python - <<'PY'
        import json, pathlib, os, sys
        nb_path = pathlib.Path(os.environ["NB"])
        link     = os.environ["LINK"]
        nb = json.loads(nb_path.read_text())
        link_cell = {
            "cell_type": "markdown",
            "metadata": {},
            "source": [f'[Open in Colab]({link})\n']
        }
        # Only add if we haven't added it before
        first_src = nb["cells"][0]["source"] if nb["cells"] else []
        if isinstance(first_src, list):
            already = any("open in colab" in line.lower() for line in first_src)
        else:
            already = "open in colab" in first_src.lower()
        if not already:
            nb["cells"].insert(0, link_cell)
            nb_path.write_text(json.dumps(nb, indent=1, ensure_ascii=False))
        else:
            print("Link already present; skipping insert.")
        PY

    - name: Commit updated notebook
      run: |
        git config user.name  "github-actions[bot]"
        git config user.email "github-actions[bot]@users.noreply.github.com"
        git add "${{ inputs.notebook }}"
        git commit -m "chore: embed Colab link in ${{ inputs.notebook }}" || echo "No changes to commit"
        git push

  # Convert → MDX → PR to oso repo
  send-pull-requests:
    if: inputs.command == 'push'
>>>>>>> 203d6303
    runs-on: ubuntu-latest
    env:
      GOOGLE_CREDENTIALS: ${{ secrets.GOOGLE_CREDENTIALS }}
      COLAB_FOLDER_ID:    ${{ vars.COLAB_FOLDER_ID }}
    steps:
    - uses: actions/checkout@v4

    - uses: actions/setup-python@v5
      with: { python-version: '3.10' }

    - name: Install deps
      run: |
        pip install google-api-python-client \
                    google-auth google-auth-httplib2 google-auth-oauthlib

    - name: Upload & embed Colab link
      run: |
        NB="${{ inputs.notebook }}"
        echo "Uploading $NB to Colab Drive…"
        LINK=$(python scripts/upload_to_drive.py "$NB" --folder "$COLAB_FOLDER_ID")

        echo "Embedding link into notebook…"
        python - <<'PY'
        import json, pathlib, os, sys
        nb_path = pathlib.Path(os.environ["NB"])
        link     = os.environ["LINK"]
        nb = json.loads(nb_path.read_text())
        link_cell = {
            "cell_type": "markdown",
            "metadata": {},
            "source": [f'[Open in Colab]({link})\n']
        }
        # Only add if we haven't added it before
        first_src = nb["cells"][0]["source"] if nb["cells"] else []
        if isinstance(first_src, list):
            already = any("open in colab" in line.lower() for line in first_src)
        else:
            already = "open in colab" in first_src.lower()
        if not already:
            nb["cells"].insert(0, link_cell)
            nb_path.write_text(json.dumps(nb, indent=1, ensure_ascii=False))
        else:
            print("Link already present; skipping insert.")
        PY

    - name: Commit updated notebook
      run: |
        git config user.name  "github-actions[bot]"
        git config user.email "github-actions[bot]@users.noreply.github.com"
        git add "${{ inputs.notebook }}"
        git commit -m "chore: embed Colab link in ${{ inputs.notebook }}" || echo "No changes to commit"
        git push

  # Convert → MDX → PR to oso repo
  send-pull-requests:
    if: inputs.command == 'push'
    runs-on: ubuntu-latest
    env:
      GOOGLE_CREDENTIALS: ${{ secrets.GOOGLE_CREDENTIALS }}
      COLAB_FOLDER_ID:    ${{ vars.COLAB_FOLDER_ID }}
      COLAB_DRIVE_ID:     ${{ vars.COLAB_DRIVE_ID }}
      GEMINI_API_KEY:     ${{ secrets.GEMINI_API_KEY }}
      TARGET_PAT:         ${{ secrets.TARGET_PAT }}
      NOTEBOOKS:          ${{ inputs.notebook }}        # single-file mode
    steps:
    - uses: actions/checkout@v4
      with: { fetch-depth: 0 }

    - uses: actions/setup-python@v5
      with: { python-version: '3.10' }

    - name: Install deps
      run: |
        pip install nbconvert \
                   google-api-python-client \
                   google-auth google-auth-httplib2 google-auth-oauthlib \
                   google-genai

    - name: Upload notebook & convert to MDX
      run: |
        mkdir -p mdx_build
        NB="$NOTEBOOKS"
        BASENAME="$(basename "$NB" .ipynb)"
        echo "Processing $NB"

        LINK=$(python scripts/upload_to_drive.py "$NB" --folder "$COLAB_FOLDER_ID")

        jupyter nbconvert "$NB" \
              --to markdown \
              --output     "$BASENAME" \
              --output-dir mdx_build

        MARKDOWN_PATH="mdx_build/${BASENAME}.md"
        MDX_OUT="mdx_build/${BASENAME}.mdx"
        printf '<a href="%s" target="_blank">Open in Colab</a>\n\n' "$LINK" > "$MDX_OUT"
        cat "$MARKDOWN_PATH" >> "$MDX_OUT"

        mkdir -p mdx_build/apps/docs/docs/tutorials
        mv mdx_build/*.mdx mdx_build/apps/docs/docs/tutorials/
        mv mdx_build/*_files mdx_build/apps/docs/docs/tutorials/ 2>/dev/null || true

    - name: Update tutorials index with Gemini
      run: python scripts/update_tutorial_index.py

    - name: Checkout oso repo
      uses: actions/checkout@v4
      with:
        repository: opensource-observer/oso
        token: ${{ secrets.TARGET_PAT }}
        path:   oso
        fetch-depth: 0

    - name: Copy new MDX files into oso repo
      run: |
        mkdir -p oso/apps/docs/docs/tutorials
        rsync -a mdx_build/apps/docs/docs/tutorials/ \
              oso/apps/docs/docs/tutorials/
        rsync -a mdx_build/apps/docs/docs/tutorials/index.* \
              oso/apps/docs/docs/tutorials/

    - name: Create or update PR
      uses: peter-evans/create-pull-request@v5
      with:
        token: ${{ secrets.TARGET_PAT }}
        path:  oso
        branch: auto/tutorial-mdx-${{ github.run_id }}
        base: main
<<<<<<< HEAD
        title: "Add MDX tutorial(s) - run ${{ github.run_id }}"
=======
        title: "Add MDX tutorial(s) – run ${{ github.run_id }}"
>>>>>>> 203d6303
        commit-message: |
          docs: add auto-generated MDX tutorial(s)
        body: |
          Auto-generated MDX files from **${{ github.repository }}**.<|MERGE_RESOLUTION|>--- conflicted
+++ resolved
@@ -20,66 +20,8 @@
   # Upload notebook to Colab
   upload-to-colab:
     if: inputs.command == 'upload'
-<<<<<<< HEAD
-=======
     runs-on: ubuntu-latest
-    env:
-      GOOGLE_CREDENTIALS: ${{ secrets.GOOGLE_CREDENTIALS }}
-      COLAB_FOLDER_ID:    ${{ vars.COLAB_FOLDER_ID }}
-    steps:
-    - uses: actions/checkout@v4
-
-    - uses: actions/setup-python@v5
-      with: { python-version: '3.10' }
-
-    - name: Install deps
-      run: |
-        pip install google-api-python-client \
-                    google-auth google-auth-httplib2 google-auth-oauthlib
-
-    - name: Upload & embed Colab link
-      run: |
-        NB="${{ inputs.notebook }}"
-        echo "Uploading $NB to Colab Drive…"
-        LINK=$(python scripts/upload_to_drive.py "$NB" --folder "$COLAB_FOLDER_ID")
-
-        echo "Embedding link into notebook…"
-        python - <<'PY'
-        import json, pathlib, os, sys
-        nb_path = pathlib.Path(os.environ["NB"])
-        link     = os.environ["LINK"]
-        nb = json.loads(nb_path.read_text())
-        link_cell = {
-            "cell_type": "markdown",
-            "metadata": {},
-            "source": [f'[Open in Colab]({link})\n']
-        }
-        # Only add if we haven't added it before
-        first_src = nb["cells"][0]["source"] if nb["cells"] else []
-        if isinstance(first_src, list):
-            already = any("open in colab" in line.lower() for line in first_src)
-        else:
-            already = "open in colab" in first_src.lower()
-        if not already:
-            nb["cells"].insert(0, link_cell)
-            nb_path.write_text(json.dumps(nb, indent=1, ensure_ascii=False))
-        else:
-            print("Link already present; skipping insert.")
-        PY
-
-    - name: Commit updated notebook
-      run: |
-        git config user.name  "github-actions[bot]"
-        git config user.email "github-actions[bot]@users.noreply.github.com"
-        git add "${{ inputs.notebook }}"
-        git commit -m "chore: embed Colab link in ${{ inputs.notebook }}" || echo "No changes to commit"
-        git push
-
-  # Convert → MDX → PR to oso repo
-  send-pull-requests:
-    if: inputs.command == 'push'
->>>>>>> 203d6303
-    runs-on: ubuntu-latest
+    environment: deploy
     env:
       GOOGLE_CREDENTIALS: ${{ secrets.GOOGLE_CREDENTIALS }}
       COLAB_FOLDER_ID:    ${{ vars.COLAB_FOLDER_ID }}
@@ -136,6 +78,7 @@
   send-pull-requests:
     if: inputs.command == 'push'
     runs-on: ubuntu-latest
+    environment: deploy
     env:
       GOOGLE_CREDENTIALS: ${{ secrets.GOOGLE_CREDENTIALS }}
       COLAB_FOLDER_ID:    ${{ vars.COLAB_FOLDER_ID }}
@@ -206,11 +149,7 @@
         path:  oso
         branch: auto/tutorial-mdx-${{ github.run_id }}
         base: main
-<<<<<<< HEAD
         title: "Add MDX tutorial(s) - run ${{ github.run_id }}"
-=======
-        title: "Add MDX tutorial(s) – run ${{ github.run_id }}"
->>>>>>> 203d6303
         commit-message: |
           docs: add auto-generated MDX tutorial(s)
         body: |
